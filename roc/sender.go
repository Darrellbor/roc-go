--- conflicted
+++ resolved
@@ -141,15 +141,12 @@
 // Open a new sender.
 // Allocates and initializes a new sender, and attaches it to the context.
 func OpenSender(context *Context, config SenderConfig) (*Sender, error) {
-<<<<<<< HEAD
 	logWrite(LogDebug, fmt.Sprintf("%v", logFormat{op: "roc_sender_open_begin()",
 		params: map[string]interface{}{
 			"context": context,
 			"config":  config,
 		}}))
-=======
 	versionCheckFn()
->>>>>>> 78625302
 
 	if context == nil {
 		return nil, errors.New("context is nil")
