--- conflicted
+++ resolved
@@ -83,26 +83,15 @@
 	return nil
 }
 
-<<<<<<< HEAD
-// Validate version compatibility of roc bindings and native library.
-// This function must be called at all library entry point at least once.
-// Entry points refer to exported non-method functions of this package.
-func versionCheck() {
-	var versionInfo VersionInfo
+func checkVersion() {
+	var vi VersionInfo
 	logWrite(LogDebug, "entering versionCheck()")
-	defer logWrite(LogDebug, "leaving versionCheck(): version=%+v", versionInfo)
+	defer logWrite(LogDebug, "leaving versionCheck(): version=%+v", vi)
 
 	if atomic.CompareAndSwapInt32(&versionCheckOnce, 0, 1) {
-		versionInfo = Version()
-		err := versionInfo.Validate()
-		if err != nil {
-=======
-func checkVersion() {
-	if atomic.CompareAndSwapInt32(&versionCheckOnce, 0, 1) {
-		vi := fetchVersion()
+		vi = fetchVersion()
 
 		if err := vi.Validate(); err != nil {
->>>>>>> b24a487e
 			panic(err.Error())
 		}
 	}
