package roc

/*
 #include <roc/receiver.h>
 #include <roc/config.h>

int rocGoReceiverReadFloats(roc_receiver* receiver, float* samples, unsigned long samples_size) {
    roc_frame frame = {(void*)samples, samples_size*sizeof(float)};
    return roc_receiver_read(receiver, &frame);
}
*/
import "C"

import (
	"errors"
	"fmt"
	"sync"
)

// Receiver peer.
//
// Receiver gets the network packets from multiple senders, decodes audio streams
// from them, mixes multiple streams into a single stream, and returns it to the user.
//
// # Context
//
// Receiver is automatically attached to a context when opened and detached from it when
// closed. The user should not close the context until the receiver is closed.
//
// Receiver work consists of two parts: packet reception and stream decoding. The
// decoding part is performed in the receiver itself, and the reception part is
// performed in the context network worker threads.
//
// # Life cycle
//
// - A receiver is created using OpenReceiver().
//
//   - Optionally, the receiver parameters may be fine-tuned using Receiver.Set*()
//     functions.
//
//   - The receiver either binds local endpoints using Receiver.Bind(), allowing senders
//     connecting to them, or itself connects to remote sender endpoints using
//     Receiver.Connect(). What approach to use is up to the user.
//
//   - The audio stream is iteratively read from the receiver using Receiver.Read*().
//     Receiver returns the mixed stream from all connected senders.
//
// - The receiver is destroyed using Receiver.Close().
//
// The user is responsible for closing any opened receiver before exiting the program.
//
// # Slots, interfaces, and endpoints
//
// Receiver has one or multiple slots, which may be independently bound or connected.
// Slots may be used to bind receiver to multiple addresses. Slots are numbered from
// zero and are created automatically. In simple cases just use SlotDefault.
//
// Each slot has its own set of interfaces, one per each type defined in Interface
// type. The interface defines the type of the communication with the remote peer
// and the set of the protocols supported by it.
//
// Supported actions with the interface:
//
//   - Call Receiver.Bind() to bind the interface to a local Endpoint. In this
//     case the receiver accepts connections from senders mixes their streams into the
//     single output stream.
//
//   - Call Receiver.Connect() to connect the interface to a remote Endpoint.
//     In this case the receiver initiates connection to the sender and requests it
//     to start sending media stream to the receiver.
//
// Supported interface configurations:
//
//   - Bind InterfaceConsolidated to a local endpoint (e.g. be an RTSP server).
//
//   - Connect InterfaceConsolidated to a remote endpoint (e.g. be an RTSP
//     client).
//
//   - Bind InterfaceAudioSource, InterfaceAudioRepair (optionally,
//     for FEC), and InterfaceAudioControl (optionally, for control messages)
//     to local endpoints (e.g. be an RTP/FECFRAME/RTCP receiver).
//
// # FEC scheme
//
// If InterfaceConsolidated is used, it automatically creates all necessary
// transport interfaces and the user should not bother about them.
//
// Otherwise, the user should manually configure InterfaceAudioSource and
// InterfaceAudioRepair interfaces:
//
//   - If FEC is disabled (FecEncodingDisable), only
//     InterfaceAudioSource should be configured. It will be used to transmit
//     audio packets.
//
//   - If FEC is enabled, both InterfaceAudioSource and
//     InterfaceAudioRepair interfaces should be configured. The second interface
//     will be used to transmit redundant repair data.
//
// The protocols for the two interfaces should correspond to each other and to the FEC
// scheme. For example, if FecEncodingRs8m is used, the protocols should be
// ProtoRtpRs8mSource and ProtoRs8mRepair.
//
// # Sessions
//
// Receiver creates a session object for every sender connected to it. Sessions can appear
// and disappear at any time. Multiple sessions can be active at the same time.
//
// A session is identified by the sender address. A session may contain multiple packet
// streams sent to different receiver ports. If the sender employs FEC, the session will
// contain source and repair packet streams. Otherwise, the session will contain a single
// source packet stream.
//
// A session is created automatically on the reception of the first packet from a new
// address and destroyed when there are no packets during a timeout. A session is also
// destroyed on other events like a large latency underrun or overrun or broken playback,
// but if the sender continues to send packets, it will be created again shortly.
//
// # Mixing
//
// Receiver mixes audio streams from all currently active sessions into a single output
// stream.
//
// The output stream continues no matter how much active sessions there are at the moment.
// In particular, if there are no sessions, the receiver produces a stream with all zeros.
//
// Sessions can be added and removed from the output stream at any time, probably in the
// middle of a frame.
//
// # Sample rate
//
// Every session may have a different sample rate. And even if nominally all of them are
// of the same rate, device frequencies usually differ by a few tens of Hertz.
//
// Receiver compensates these differences by adjusting the rate of every session stream to
// the rate of the receiver output stream using a per-session resampler. The frequencies
// factor between the sender and the receiver clocks is calculated dynamically for every
// session based on the session incoming packet queue size.
//
// Resampling is a quite time-consuming operation. The user can choose between completely
// disabling resampling (at the cost of occasional underruns or overruns) or several
// resampler profiles providing different compromises between CPU consumption and quality.
//
// # Clock source
//
// Receiver should decode samples at a constant rate that is configured when the receiver
// is created. There are two ways to accomplish this:
//
//   - If the user enabled internal clock (ClockInternal), the receiver employs a
//     CPU timer to block reads until it's time to decode the next bunch of samples
//     according to the configured sample rate.
//
//     This mode is useful when the user passes samples to a non-realtime destination,
//     e.g. to an audio file.
//
//   - If the user enabled external clock (ClockExternal), the samples read from
//     the receiver are decoded immediately and hence the user is responsible to call
//     read operation according to the sample rate.
//
//     This mode is useful when the user passes samples to a realtime destination with its
//     own clock, e.g. to an audio device. Internal clock should not be used in this case
//     because the audio device and the CPU might have slightly different clocks, and the
//     difference will eventually lead to an underrun or an overrun.
//
// # Thread safety
//
// Can be used concurrently.
type Receiver struct {
	mu   sync.RWMutex
	cPtr *C.roc_receiver
}

// Open a new receiver.
// Allocates and initializes a new receiver, and attaches it to the context.
func OpenReceiver(context *Context, config ReceiverConfig) (*Receiver, error) {
<<<<<<< HEAD
	logWrite(LogDebug, fmt.Sprintf("%v", logFormat{op: "roc_receiver_open_begin()",
		params: map[string]interface{}{
			"context": context,
			"config":  config,
		}}))
=======
	versionCheckFn()
>>>>>>> 78625302

	if context == nil {
		return nil, errors.New("context is nil")
	}

	context.mu.RLock()
	defer context.mu.RUnlock()

	if context.cPtr == nil {
		return nil, errors.New("context is closed")
	}

	cConfig := C.struct_roc_receiver_config{
		frame_sample_rate:         (C.uint)(config.FrameSampleRate),
		frame_channels:            (C.roc_channel_set)(config.FrameChannels),
		frame_encoding:            (C.roc_frame_encoding)(config.FrameEncoding),
		clock_source:              (C.roc_clock_source)(config.ClockSource),
		resampler_backend:         (C.roc_resampler_backend)(config.ResamplerBackend),
		resampler_profile:         (C.roc_resampler_profile)(config.ResamplerProfile),
		target_latency:            (C.ulonglong)(config.TargetLatency),
		max_latency_overrun:       (C.ulonglong)(config.MaxLatencyOverrun),
		max_latency_underrun:      (C.ulonglong)(config.MaxLatencyUnderrun),
		no_playback_timeout:       (C.longlong)(config.NoPlaybackTimeout),
		broken_playback_timeout:   (C.longlong)(config.BrokenPlaybackTimeout),
		breakage_detection_window: (C.ulonglong)(config.BreakageDetectionWindow),
	}

	var cRecv *C.roc_receiver
	errCode := C.roc_receiver_open(context.cPtr, &cConfig, &cRecv)
	if errCode != 0 {
		return nil, newNativeErr("roc_receiver_open()", errCode)
	}
	if cRecv == nil {
		panic("roc_receiver_open() returned nil")
	}

	recv := &Receiver{
		cPtr: cRecv,
	}

	logWrite(LogDebug, fmt.Sprintf("%v", logFormat{op: "roc_receiver_open_end()",
		params: map[string]interface{}{
			"context": context,
			"config":  config,
		}}))

	return recv, nil
}

// Set receiver interface multicast group.
//
// Optional.
//
// Multicast group should be set only when binding receiver interface to an endpoint with
// multicast IP address. If present, it defines an IP address of the OS network interface
// on which to join the multicast group. If not present, no multicast group is joined.
//
// It's possible to receive multicast traffic from only those OS network interfaces, on
// which the process has joined the multicast group. When using multicast, the user should
// either call this function, or join multicast group manually using OS-specific API.
//
// It is allowed to set multicast group to `0.0.0.0` (for IPv4) or to `::` (for IPv6),
// to be able to receive multicast traffic from all available interfaces. However, this
// may not be desirable for security reasons.
//
// Each slot's interface can have only one multicast group. The function should be called
// before calling roc_receiver_bind() for the interface. It should not be called when
// calling Receiver.Connect() for the interface.
//
// Automatically initializes slot with given index if it's used first time.
func (r *Receiver) SetMulticastGroup(slot Slot, iface Interface, ip string) error {
	logWrite(LogDebug, fmt.Sprintf("%v", logFormat{op: "roc_receiver_set_multicast_group_begin()",
		params: map[string]interface{}{
			"slot":  slot,
			"iface": iface,
			"ip":    ip,
		}}))

	r.mu.RLock()
	defer r.mu.RUnlock()

	if r.cPtr == nil {
		return errors.New("receiver is closed")
	}

	cIP, err := go2cStr(ip)
	if err != nil {
		return fmt.Errorf("invalid ip: %w", err)
	}
	errCode := C.roc_receiver_set_multicast_group(
		r.cPtr,
		(C.roc_slot)(slot),
		(C.roc_interface)(iface),
		(*C.char)(&cIP[0]))
	if errCode != 0 {
		return newNativeErr("roc_receiver_set_multicast_group()", errCode)
	}

	logWrite(LogDebug, fmt.Sprintf("%v", logFormat{op: "roc_receiver_set_multicast_group_end()",
		params: map[string]interface{}{
			"slot":  slot,
			"iface": iface,
			"ip":    ip,
		}}))

	return nil
}

// Set receiver interface address reuse option.
//
// Optional.
//
// When set to true, SO_REUSEADDR is enabled for interface socket, regardless of socket
// type, unless binding to ephemeral port (port explicitly set to zero).
//
// When set to false, SO_REUSEADDR is enabled only for multicast sockets, unless binding
// to ephemeral port (port explicitly set to zero).
//
// By default set to false.
//
// For TCP-based protocols, SO_REUSEADDR allows immediate reuse of recently closed socket
// in TIME_WAIT state, which may be useful you want to be able to restart server quickly.
//
// For UDP-based protocols, SO_REUSEADDR allows multiple processes to bind to the same
// address, which may be useful if you're using socket activation mechanism.
//
// Automatically initializes slot with given index if it's used first time.
func (r *Receiver) SetReuseaddr(slot Slot, iface Interface, enabled bool) error {
	logWrite(LogDebug, fmt.Sprintf("%v", logFormat{op: "roc_receiver_set_reuseaddr_begin()",
		params: map[string]interface{}{
			"slot":    slot,
			"iface":   iface,
			"enabled": enabled,
		}}))

	r.mu.RLock()
	defer r.mu.RUnlock()

	if r.cPtr == nil {
		return errors.New("receiver is closed")
	}

	cEnabled := go2cBool(enabled)

	errCode := C.roc_receiver_set_reuseaddr(
		r.cPtr,
		(C.roc_slot)(slot),
		(C.roc_interface)(iface),
		(C.int)(cEnabled),
	)

	if errCode != 0 {
		return newNativeErr("roc_receiver_set_reuseaddr()", errCode)
	}

	logWrite(LogDebug, fmt.Sprintf("%v", logFormat{op: "roc_receiver_set_reuseaddr_end()",
		params: map[string]interface{}{
			"slot":    slot,
			"iface":   iface,
			"enabled": enabled,
		}}))
	return nil
}

// Bind the receiver interface to a local endpoint.
//
// Checks that the endpoint is valid and supported by the interface, allocates
// a new ingoing port, and binds it to the local endpoint.
//
// Each slot's interface can be bound or connected only once.
// May be called multiple times for different slots or interfaces.
//
// Automatically initializes slot with given index if it's used first time.
//
// If endpoint has explicitly set zero port, the receiver is bound to a randomly
// chosen ephemeral port. If the function succeeds, the actual port to which the
// receiver was bound is written back to endpoint.
func (r *Receiver) Bind(slot Slot, iface Interface, endpoint *Endpoint) error {
	logWrite(LogDebug, fmt.Sprintf("%v", logFormat{op: "roc_endpoint_allocate_begin()",
		params: map[string]interface{}{
			"slot":     slot,
			"iface":    iface,
			"endpoint": endpoint,
		}}))

	r.mu.RLock()
	defer r.mu.RUnlock()

	if r.cPtr == nil {
		return errors.New("receiver is closed")
	}

	if endpoint == nil {
		return errors.New("endpoint is nil")
	}

	var errCode C.int

	var cEndp *C.roc_endpoint
	errCode = C.roc_endpoint_allocate(&cEndp)
	if errCode != 0 {
		panic(fmt.Sprintf("roc_endpoint_allocate() failed with code %v", errCode))
	}
	if cEndp == nil {
		panic("roc_endpoint_allocate() returned nil")
	}

	defer func() {
		errCode = C.roc_endpoint_deallocate(cEndp)
		if errCode != 0 {
			panic(fmt.Sprintf("roc_endpoint_deallocate() failed with code %v", errCode))
		}
	}()

	if err := endpoint.toC(cEndp); err != nil {
		return err
	}

	errCode = C.roc_receiver_bind(
		r.cPtr,
		(C.roc_slot)(slot),
		(C.roc_interface)(iface),
		cEndp)
	if errCode != 0 {
		return newNativeErr("roc_receiver_bind()", errCode)
	}

	if err := endpoint.fromC(cEndp); err != nil {
		return err
	}

	logWrite(LogDebug, fmt.Sprintf("%v", logFormat{op: "roc_endpoint_allocate_end()",
		params: map[string]interface{}{
			"slot":     slot,
			"iface":    iface,
			"endpoint": endpoint,
		}}))

	return nil
}

// Read samples from the receiver.
//
// Reads network packets received on bound ports, routes packets to sessions, repairs lost
// packets, decodes samples, resamples and mixes them, and finally stores samples into the
// provided frame.
//
// If ClockInternal is used, the function blocks until it's time to decode the
// samples according to the configured sample rate.
//
// Until the receiver is connected to at least one sender, it produces silence.
// If the receiver is connected to multiple senders, it mixes their streams into one.
func (r *Receiver) ReadFloats(frame []float32) error {
	r.mu.RLock()
	defer r.mu.RUnlock()

	if r.cPtr == nil {
		return errors.New("receiver is closed")
	}

	if frame == nil {
		return errors.New("frame is nil")
	}

	if len(frame) == 0 {
		return nil
	}

	errCode := C.rocGoReceiverReadFloats(
		r.cPtr, (*C.float)(&frame[0]), (C.ulong)(len(frame)))
	if errCode != 0 {
		return newNativeErr("roc_receiver_read()", errCode)
	}

	return nil
}

// Close the receiver.
//
// Deinitializes and deallocates the receiver, and detaches it from the context. The user
// should ensure that nobody uses the receiver during and after this call. If this
// function fails, the receiver is kept opened and attached to the context.
func (r *Receiver) Close() error {
	logWrite(LogDebug, fmt.Sprintf("%v", logFormat{op: "roc_receiver_close_begin()"}))

	r.mu.Lock()
	defer r.mu.Unlock()

	if r.cPtr != nil {
		errCode := C.roc_receiver_close(r.cPtr)
		if errCode != 0 {
			return newNativeErr("roc_receiver_close()", errCode)
		}

		r.cPtr = nil
	}

	logWrite(LogDebug, fmt.Sprintf("%v", logFormat{op: "roc_receiver_close_end()"}))

	return nil
}<|MERGE_RESOLUTION|>--- conflicted
+++ resolved
@@ -172,15 +172,12 @@
 // Open a new receiver.
 // Allocates and initializes a new receiver, and attaches it to the context.
 func OpenReceiver(context *Context, config ReceiverConfig) (*Receiver, error) {
-<<<<<<< HEAD
 	logWrite(LogDebug, fmt.Sprintf("%v", logFormat{op: "roc_receiver_open_begin()",
 		params: map[string]interface{}{
 			"context": context,
 			"config":  config,
 		}}))
-=======
 	versionCheckFn()
->>>>>>> 78625302
 
 	if context == nil {
 		return nil, errors.New("context is nil")
