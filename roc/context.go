package roc

/*
#include <roc/context.h>
*/
import "C"

import (
	"sync"
)

// Shared context.
//
// Context contains memory pools and network worker threads, shared among objects attached
// to the context. It is allowed both to create a separate context for every object, or
// to create a single context shared between multiple objects.
//
// # Life cycle
//
// A context is created using OpenContext() and destroyed using Context.Close().
//
// Objects can be attached and detached to an opened context at any moment from any
// thread. However, the user should ensure that the context is not closed until there
// are no objects attached to the context.
//
// The user is responsible for closing any opened context before exiting the program.
//
// # Thread safety
//
// Can be used concurrently.
//
// # See also
//
// See also Sender, Receiver.
type Context struct {
	mu   sync.RWMutex
	cPtr *C.roc_context
}

// Open a new context.
// Allocates and initializes a new context. May start some background threads.
// User is responsible to call Context.Close to free context resources.
<<<<<<< HEAD
func OpenContext(config ContextConfig) (ctx *Context, err error) {
	logWrite(LogDebug, "entering roc_context_open(): config=%+v", config)
	defer logWrite(LogDebug, "leaving roc_context_open(): context=%p err=%v", ctx, err)

	versionCheckFn()
=======
func OpenContext(config ContextConfig) (*Context, error) {
	checkVersionFn()
>>>>>>> b24a487e

	cConfig := C.struct_roc_context_config{
		max_packet_size: C.uint(config.MaxPacketSize),
		max_frame_size:  C.uint(config.MaxFrameSize),
	}

	var cCtx *C.roc_context
	errCode := C.roc_context_open(&cConfig, &cCtx)
	if errCode != 0 {
		return nil, newNativeErr("roc_context_open()", errCode)
	}
	if cCtx == nil {
		panic("roc_context_open() returned nil")
	}

	ctx = &Context{
		cPtr: cCtx,
	}

	return ctx, nil
}

// Close the context.
// Stops any started background threads, deinitializes and deallocates the context.
// The user should ensure that nobody uses the context during and after this call.
// If this function fails, the context is kept opened.
func (c *Context) Close() (err error) {
	logWrite(LogDebug, "entering roc_context_close(): context=%p", c)
	defer logWrite(LogDebug, "leaving roc_context_close(): context=%p err=%v", c, err)

	c.mu.Lock()
	defer c.mu.Unlock()

	if c.cPtr != nil {
		errCode := C.roc_context_close(c.cPtr)
		if errCode != 0 {
			return newNativeErr("roc_context_close()", errCode)
		}

		c.cPtr = nil
	}

	return nil
}<|MERGE_RESOLUTION|>--- conflicted
+++ resolved
@@ -40,16 +40,11 @@
 // Open a new context.
 // Allocates and initializes a new context. May start some background threads.
 // User is responsible to call Context.Close to free context resources.
-<<<<<<< HEAD
 func OpenContext(config ContextConfig) (ctx *Context, err error) {
 	logWrite(LogDebug, "entering roc_context_open(): config=%+v", config)
 	defer logWrite(LogDebug, "leaving roc_context_open(): context=%p err=%v", ctx, err)
 
-	versionCheckFn()
-=======
-func OpenContext(config ContextConfig) (*Context, error) {
 	checkVersionFn()
->>>>>>> b24a487e
 
 	cConfig := C.struct_roc_context_config{
 		max_packet_size: C.uint(config.MaxPacketSize),
